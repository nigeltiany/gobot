package sphero

import (
	"bytes"
	"encoding/binary"
	"errors"
	"time"

	"github.com/hybridgroup/gobot"
)

<<<<<<< HEAD
var _ gobot.Driver = (*SpheroDriver)(nil)
=======
const (
	SensorFrequencyDefault = 10
	SensorFrequencyMax     = 420
	ChannelSensordata      = "sensordata"
	ChannelCollisions      = "collision"
)
>>>>>>> 9e126b84

type packet struct {
	header   []uint8
	body     []uint8
	checksum uint8
}

// Represents a Sphero
type SpheroDriver struct {
	name            string
	connection      gobot.Connection
	seq             uint8
	asyncResponse   [][]uint8
	syncResponse    [][]uint8
	packetChannel   chan *packet
	responseChannel chan []uint8
	gobot.Eventer
	gobot.Commander
}

// NewSpheroDriver returns a new SpheroDriver given a SpheroAdaptor and name.
//
// Adds the following API Commands:
// 	"Roll" - See SpheroDriver.Roll
// 	"Stop" - See SpheroDriver.Stop
// 	"GetRGB" - See SpheroDriver.GetRGB
// 	"SetBackLED" - See SpheroDriver.SetBackLED
// 	"SetHeading" - See SpheroDriver.SetHeading
// 	"SetStabilization" - See SpheroDriver.SetStabilization
//  "SetDataStreaming" - See SpheroDriver.SetDataStreaming
func NewSpheroDriver(a *SpheroAdaptor, name string) *SpheroDriver {
	s := &SpheroDriver{
		name:            name,
		connection:      a,
		Eventer:         gobot.NewEventer(),
		Commander:       gobot.NewCommander(),
		packetChannel:   make(chan *packet, 1024),
		responseChannel: make(chan []uint8, 1024),
	}

<<<<<<< HEAD
	s.AddEvent("error")
	s.AddEvent("collision")
=======
	s.AddEvent(ChannelCollisions)
	s.AddEvent(ChannelSensordata)
>>>>>>> 9e126b84
	s.AddCommand("SetRGB", func(params map[string]interface{}) interface{} {
		r := uint8(params["r"].(float64))
		g := uint8(params["g"].(float64))
		b := uint8(params["b"].(float64))
		s.SetRGB(r, g, b)
		return nil
	})

	s.AddCommand("Roll", func(params map[string]interface{}) interface{} {
		speed := uint8(params["speed"].(float64))
		heading := uint16(params["heading"].(float64))
		s.Roll(speed, heading)
		return nil
	})

	s.AddCommand("Stop", func(params map[string]interface{}) interface{} {
		s.Stop()
		return nil
	})

	s.AddCommand("GetRGB", func(params map[string]interface{}) interface{} {
		return s.GetRGB()
	})

	s.AddCommand("SetBackLED", func(params map[string]interface{}) interface{} {
		level := uint8(params["level"].(float64))
		s.SetBackLED(level)
		return nil
	})

	s.AddCommand("SetHeading", func(params map[string]interface{}) interface{} {
		heading := uint16(params["heading"].(float64))
		s.SetHeading(heading)
		return nil
	})

	s.AddCommand("SetStabilization", func(params map[string]interface{}) interface{} {
		on := params["enable"].(bool)
		s.SetStabilization(on)
		return nil
	})

	s.AddCommand("SetDataStreaming", func(params map[string]interface{}) interface{} {
		freq := params["freq"].(uint16)
		frames := params["frames"].(uint16)
		mask := params["mask"].(uint32)
		count := params["count"].(uint8)
		mask2 := params["mask2"].(uint32)

		s.SetDataStreaming(freq, frames, mask, count, mask2)
		return nil
	})

	return s
}

func (s *SpheroDriver) Name() string                 { return s.name }
func (s *SpheroDriver) Connection() gobot.Connection { return s.connection }

func (s *SpheroDriver) adaptor() *SpheroAdaptor {
	return s.Connection().(*SpheroAdaptor)
}

// Start starts the SpheroDriver and enables Collision Detection.
// Returns true on successful start.
//
// Emits the Events:
// 	"collision" SpheroDriver.Collision - On Collision Detected
func (s *SpheroDriver) Start() (errs []error) {
	go func() {
		for {
			packet := <-s.packetChannel
			err := s.write(packet)
			if err != nil {
				gobot.Publish(s.Event("error"), err)
			}
		}
	}()

	go func() {
		for {
			response := <-s.responseChannel
			s.syncResponse = append(s.syncResponse, response)
		}
	}()

	go func() {
		for {
			header := s.readHeader()
			if header != nil && len(header) != 0 {
				body := s.readBody(header[4])
				data := append(header, body...)
				checksum := data[len(data)-1]
				if checksum != calculateChecksum(data[2:len(data)-1]) {
					continue
				}
				switch header[1] {
				case 0xFE:
					s.asyncResponse = append(s.asyncResponse, data)
				case 0xFF:
					s.responseChannel <- data
				}
			}
		}
	}()

	go func() {
		for {
			var evt []uint8
			for len(s.asyncResponse) != 0 {
				evt, s.asyncResponse = s.asyncResponse[len(s.asyncResponse)-1], s.asyncResponse[:len(s.asyncResponse)-1]
				if evt[2] == 0x07 {
					s.handleCollisionDetected(evt)
				} else if evt[2] == 0x03 {
					s.handleDataStreaming(evt)
				}
			}
			time.Sleep(100 * time.Millisecond)
		}
	}()

	s.configureCollisionDetection()
	s.enableStopOnDisconnect()

	return
}

// Halt halts the SpheroDriver and sends a SpheroDriver.Stop command to the Sphero.
// Returns true on successful halt.
func (s *SpheroDriver) Halt() (errs []error) {
	if s.adaptor().connected {
		gobot.Every(10*time.Millisecond, func() {
			s.Stop()
		})
		time.Sleep(1 * time.Second)
	}
	return
}

// SetRGB sets the Sphero to the given r, g, and b values
func (s *SpheroDriver) SetRGB(r uint8, g uint8, b uint8) {
	s.packetChannel <- s.craftPacket([]uint8{r, g, b, 0x01}, 0x02, 0x20)
}

// GetRGB returns the current r, g, b value of the Sphero
func (s *SpheroDriver) GetRGB() []uint8 {
	buf := s.getSyncResponse(s.craftPacket([]uint8{}, 0x02, 0x22))
	if len(buf) == 9 {
		return []uint8{buf[5], buf[6], buf[7]}
	}
	return []uint8{}
}

// SetBackLED sets the Sphero Back LED to the specified brightness
func (s *SpheroDriver) SetBackLED(level uint8) {
	s.packetChannel <- s.craftPacket([]uint8{level}, 0x02, 0x21)
}

// SetHeading sets the heading of the Sphero
func (s *SpheroDriver) SetHeading(heading uint16) {
	s.packetChannel <- s.craftPacket([]uint8{uint8(heading >> 8), uint8(heading & 0xFF)}, 0x02, 0x01)
}

// SetStabilization enables or disables the built-in auto stabilizing features of the Sphero
func (s *SpheroDriver) SetStabilization(on bool) {
	b := uint8(0x01)
	if on == false {
		b = 0x00
	}
	s.packetChannel <- s.craftPacket([]uint8{b}, 0x02, 0x02)
}

// Roll sends a roll command to the Sphero gives a speed and heading
func (s *SpheroDriver) Roll(speed uint8, heading uint16) {
	s.packetChannel <- s.craftPacket([]uint8{speed, uint8(heading >> 8), uint8(heading & 0xFF), 0x01}, 0x02, 0x30)
}

// Enables sensor data streaming
func (s *SpheroDriver) SetDataStreaming(freq uint16, frames uint16, mask uint32, count uint8, mask2 uint32) {
	var n uint16

	if freq == 0 || freq >= SensorFrequencyMax {
		fmt.Printf("Invalid data streaming frequency. Setting to default (%v Hz)\n", SensorFrequencyDefault)
		n = SensorFrequencyMax / SensorFrequencyDefault
	} else {
		n = SensorFrequencyMax / freq
	}
	if frames == 0 {
		frames = 1
	}

	cmd := DataStreamingSetting{
		N:     n,
		M:     frames,
		Pcnt:  count,
		Mask:  mask,
		Mask2: mask2,
	}

	buf := new(bytes.Buffer)
	binary.Write(buf, binary.BigEndian, cmd)

	s.packetChannel <- s.craftPacket(buf.Bytes(), 0x02, 0x11)
}

// Stop sets the Sphero to a roll speed of 0 and disables data streaming
func (s *SpheroDriver) Stop() {
	s.SetDataStreaming(SensorFrequencyDefault, 0, 0, 0, 0)
	s.Roll(0, 0)
}

func (s *SpheroDriver) configureCollisionDetection() {
	s.packetChannel <- s.craftPacket([]uint8{0x01, 0x40, 0x40, 0x50, 0x50, 0x60}, 0x02, 0x12)
}

func (s *SpheroDriver) enableStopOnDisconnect() {
	s.packetChannel <- s.craftPacket([]uint8{0x00, 0x00, 0x00, 0x01}, 0x02, 0x37)
}

func (s *SpheroDriver) handleCollisionDetected(data []uint8) {
	// ensure data is the right length:
	if len(data) != 22 || data[4] != 17 {
		return
	}
	var collision CollisionPacket
	buffer := bytes.NewBuffer(data[5:]) // skip header
	binary.Read(buffer, binary.BigEndian, &collision)
	gobot.Publish(s.Event(ChannelCollisions), collision)
}

func (s *SpheroDriver) handleDataStreaming(data []uint8) {
	// ensure data is the right length:
	if len(data) != 90 {
		return
	}
	var dataPacket DataStreamingPacket
	buffer := bytes.NewBuffer(data[5:]) // skip header
	binary.Read(buffer, binary.BigEndian, &dataPacket)
	gobot.Publish(s.Event(ChannelSensordata), dataPacket)
}

func (s *SpheroDriver) getSyncResponse(packet *packet) []byte {
	s.packetChannel <- packet
	for i := 0; i < 500; i++ {
		for key := range s.syncResponse {
			if s.syncResponse[key][3] == packet.header[4] && len(s.syncResponse[key]) > 6 {
				var response []byte
				response, s.syncResponse = s.syncResponse[len(s.syncResponse)-1], s.syncResponse[:len(s.syncResponse)-1]
				return response
			}
		}
		time.Sleep(100 * time.Microsecond)
	}

	return []byte{}
}

func (s *SpheroDriver) craftPacket(body []uint8, did byte, cid byte) *packet {
	packet := new(packet)
	packet.body = body
	dlen := len(packet.body) + 1
	packet.header = []uint8{0xFF, 0xFF, did, cid, s.seq, uint8(dlen)}
	packet.checksum = s.calculateChecksum(packet)
	return packet
}

func (s *SpheroDriver) write(packet *packet) (err error) {
	buf := append(packet.header, packet.body...)
	buf = append(buf, packet.checksum)
	length, err := s.adaptor().sp.Write(buf)
	if err != nil {
		return err
	} else if length != len(buf) {
		return errors.New("Not enough bytes written")
	}
	s.seq++
	return
}

func (s *SpheroDriver) calculateChecksum(packet *packet) uint8 {
	buf := append(packet.header, packet.body...)
	return calculateChecksum(buf[2:])
}

func calculateChecksum(buf []byte) byte {
	var calculatedChecksum uint16
	for i := range buf {
		calculatedChecksum += uint16(buf[i])
	}
	return uint8(^(calculatedChecksum % 256))
}

func (s *SpheroDriver) readHeader() []uint8 {
	return s.readNextChunk(5)
}

func (s *SpheroDriver) readBody(length uint8) []uint8 {
	return s.readNextChunk(int(length))
}

func (s *SpheroDriver) readNextChunk(length int) []uint8 {
	read := make([]uint8, length)
	bytesRead := 0

	for bytesRead < length {
		time.Sleep(1 * time.Millisecond)
		n, err := s.adaptor().sp.Read(read[bytesRead:])
		if err != nil {
			return nil
		}
		bytesRead += n
	}
	return read
}<|MERGE_RESOLUTION|>--- conflicted
+++ resolved
@@ -9,16 +9,15 @@
 	"github.com/hybridgroup/gobot"
 )
 
-<<<<<<< HEAD
 var _ gobot.Driver = (*SpheroDriver)(nil)
-=======
+
 const (
 	SensorFrequencyDefault = 10
 	SensorFrequencyMax     = 420
 	ChannelSensordata      = "sensordata"
 	ChannelCollisions      = "collision"
+	Error                  = "error"
 )
->>>>>>> 9e126b84
 
 type packet struct {
 	header   []uint8
@@ -59,13 +58,9 @@
 		responseChannel: make(chan []uint8, 1024),
 	}
 
-<<<<<<< HEAD
-	s.AddEvent("error")
-	s.AddEvent("collision")
-=======
+	s.AddEvent(Error)
 	s.AddEvent(ChannelCollisions)
 	s.AddEvent(ChannelSensordata)
->>>>>>> 9e126b84
 	s.AddCommand("SetRGB", func(params map[string]interface{}) interface{} {
 		r := uint8(params["r"].(float64))
 		g := uint8(params["g"].(float64))
@@ -140,7 +135,7 @@
 			packet := <-s.packetChannel
 			err := s.write(packet)
 			if err != nil {
-				gobot.Publish(s.Event("error"), err)
+				gobot.Publish(s.Event(Error), err)
 			}
 		}
 	}()
