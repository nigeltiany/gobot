--- conflicted
+++ resolved
@@ -22,13 +22,9 @@
  - export DISPLAY=:99.0
  - sh -e /etc/init.d/xvfb start
 script:
-<<<<<<< HEAD
  - echo "Ensuring code is well formatted"; ! gofmt -s -d . | read
- - ./ci/travis.sh
-=======
  - bash -c 'set -e; echo "" > coverage.txt; for d in $(go list ./...); do go test -covermode=count -coverprofile=p.out $d; if [ -f p.out ]; then cat p.out >> coverage.txt; rm p.out; fi; done'
  - go test -race ./...
->>>>>>> 55eb298a
 after_success:
  - bash <(curl -s https://codecov.io/bash)
 branches:
